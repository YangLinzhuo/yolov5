--- conflicted
+++ resolved
@@ -235,7 +235,7 @@
 
     # Model
     sync_bn = opt.sync_bn and context.get_context("device_target") == "Ascend" and rank_size > 1
-    model = Model(opt.cfg, ch=3, nc=nc, anchors=hyp.get('anchors'), sync_bn=sync_bn, opt=opt)  # create
+    model = Model(opt.cfg, ch=3, nc=nc, anchors=hyp.get('anchors'), sync_bn=sync_bn, opt=opt, hyp=hyp)  # create
     model.to_float(ms.float16)
     ema = EMA(model) if opt.ema else None
 
@@ -383,11 +383,7 @@
                 save_ema(ema, ema_ckpt_path, append_dict)
                 ema_ckpt_queue.append(ema_ckpt_path)
                 print("save ckpt path:", ema_ckpt_path, flush=True)
-<<<<<<< HEAD
-        if opt.enable_modelarts:
-=======
             if opt.enable_modelarts:
->>>>>>> 3b99ce08
                 sync_data(ckpt_path, opt.train_url + "/weights/" + ckpt_path.split("/")[-1])
                 if ema:
                     sync_data(ema_ckpt_path, opt.train_url + "/weights/" + ema_ckpt_path.split("/")[-1])
