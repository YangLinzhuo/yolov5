# Copyright 2022 Huawei Technologies Co., Ltd
#
# Licensed under the Apache License, Version 2.0 (the "License");
# you may not use this file except in compliance with the License.
# You may obtain a copy of the License at
#
# http://www.apache.org/licenses/LICENSE-2.0
#
# Unless required by applicable law or agreed to in writing, software
# distributed under the License is distributed on an "AS IS" BASIS,
# WITHOUT WARRANTIES OR CONDITIONS OF ANY KIND, either express or implied.
# See the License for the specific language governing permissions and
# limitations under the License.
# =======================================================================================

import copy
import os
import math
import random
import time
from collections import deque
from contextlib import nullcontext
from pathlib import Path

import yaml
import numpy as np
import mindspore as ms
import mindspore.nn as nn
import mindspore.ops as ops
from mindspore import Parameter, Tensor, context
from mindspore.communication.management import get_group_size, get_rank, init
from mindspore.context import ParallelMode
from mindspore.ops import functional as F
from mindspore.profiler.profiling import Profiler

from config.args import get_args_train
from val import EvalManager
from src.boost import build_train_network
from src.dataset import create_dataloader
from src.general import (check_file, check_img_size, colorstr, increment_path,
                         labels_to_class_weights, LOGGER, process_dataset_cfg, empty,
                         WRITE_FLAGS, FILE_MODE)
from src.network.common import EMA
from src.network.loss import ComputeLoss
from src.network.yolo import Model
from src.optimizer import YoloMomentum, get_group_param, get_lr


def set_seed(seed=2):
    np.random.seed(seed)
    random.seed(seed)
    ms.set_seed(seed)


# ----------------------------------------------------------------------------------------------------
def detect_overflow(epoch, cur_step, grads):
    # for i in range(len(grads)):
    for i, grad in enumerate(grads):
        tmp = grad.asnumpy()
        if np.isinf(tmp).any() or np.isnan(tmp).any():
            print(f"grad_{i}", flush=True)
            print(f"Epoch: {epoch}, Step: {cur_step} grad_{i} overflow, this step drop. ", flush=True)
            return True
    return False


def load_checkpoint_to_yolo(model, ckpt_path, resume):
    trainable_params = {p.name: p.asnumpy() for p in model.get_parameters()}
    param_dict = ms.load_checkpoint(ckpt_path)
    new_params = {}
    ema_prefix = "ema.ema."
    for k, v in param_dict.items():
        if not k.startswith("model.") and not k.startswith("updates") and not k.startswith(ema_prefix):
            continue

        k = k[len(ema_prefix):] if ema_prefix in k else k
        if k in trainable_params:
            if v.shape != trainable_params[k].shape:
                print(f"[WARNING] Filter checkpoint parameter: {k}", flush=True)
                continue
            new_params[k] = v
        else:
            print(f"[WARNING] Checkpoint parameter: {k} not in model", flush=True)

    ms.load_param_into_net(model, new_params)
    print(f"load ckpt from \"{ckpt_path}\" success.", flush=True)
    resume_epoch = 0
    if resume and 'epoch' in param_dict:
        resume_epoch = int(param_dict['epoch'])
        print(f"[INFO] Resume training from epoch {resume_epoch}", flush=True)
    return resume_epoch


@ops.constexpr
def _get_new_size(img_shape, gs, imgsz):
    sz = random.randrange(int(imgsz * 0.5), int(imgsz * 1.5 + gs)) // gs * gs  # size
    sf = sz / max(img_shape[2:])  # scale factor
    new_size = img_shape
    if sf != 1:
        # new size (stretched to gs-multiple)
        # Use tuple because nn.interpolate only supports tuple `sizes` parameter must be tuple
        new_size = tuple(math.ceil(x * sf / gs) * gs for x in img_shape[2:])
    return new_size


def create_train_network(model, compute_loss, ema, optimizer, loss_scaler=None,
                         sens=1.0, enable_clip_grad=True, opt=None, gs=None, imgsz=None):
    class NetworkWithLoss(nn.Cell):
        def __init__(self, model, compute_loss, opt):
            super(NetworkWithLoss, self).__init__()
            self.model = model
            self.compute_loss = compute_loss
            self.rank_size = opt.rank_size
            self.lbox_loss = Parameter(Tensor(0.0, ms.float32), requires_grad=False, name="lbox_loss")
            self.lobj_loss = Parameter(Tensor(0.0, ms.float32), requires_grad=False, name="lobj_loss")
            self.lcls_loss = Parameter(Tensor(0.0, ms.float32), requires_grad=False, name="lcls_loss")
            self.multi_scale = opt.multi_scale if hasattr(opt, 'multi_scale') else False
            self.gs = gs
            self.imgsz = imgsz

        def construct(self, x, label, sizes=None):
            x /= 255.0
            if self.multi_scale and self.training:
                x = ops.interpolate(x, sizes=_get_new_size(x.shape, self.gs, self.imgsz),
                                    coordinate_transformation_mode="asymmetric", mode="bilinear")
            pred = self.model(x)
            loss, loss_items = self.compute_loss(pred, label)
            loss_items = ops.stop_gradient(loss_items)
            loss *= self.rank_size
            loss = F.depend(loss, ops.assign(self.lbox_loss, loss_items[0]))
            loss = F.depend(loss, ops.assign(self.lobj_loss, loss_items[1]))
            loss = F.depend(loss, ops.assign(self.lcls_loss, loss_items[2]))
            return loss

    LOGGER.info(f"rank_size: {opt.rank_size}")
    net_with_loss = NetworkWithLoss(model, compute_loss, opt)
    train_step = build_train_network(network=net_with_loss, ema=ema, optimizer=optimizer,
                                     level='O0', boost_level='O1', amp_loss_scaler=loss_scaler,
                                     sens=sens, enable_clip_grad=enable_clip_grad)
    return train_step


def val(opt, model, ema, infer_model, val_dataloader, val_dataset, cur_epoch):
    LOGGER.info("Evaluating...")
    param_dict = {}
    if opt.ema:
        LOGGER.info("ema parameter update")
        for p in ema.ema_weights:
            name = p.name[len("ema."):]
            param_dict[name] = p.data
    else:
        for p in model.get_parameters():
            name = p.name
            param_dict[name] = p.data

    ms.load_param_into_net(infer_model, param_dict)
    del param_dict
    infer_model.set_train(False)
    test_manager = EvalManager(opt)
    val_result = test_manager.eval(infer_model, val_dataset, val_dataloader, cur_epoch)
    infer_model.set_train(True)
    return val_result.coco_result


def save_ema(ema, ema_ckpt_path, append_dict=None):
    params_list = []
    for p in ema.ema_weights:
        _param_dict = {'name': p.name[len("ema."):], 'data': Tensor(p.data.asnumpy())}
        params_list.append(_param_dict)
    ms.save_checkpoint(params_list, ema_ckpt_path, append_dict=append_dict)


class CheckpointQueue:
    def __init__(self, max_ckpt_num):
        self.max_ckpt_num = max_ckpt_num
        self.ckpt_queue = deque()

    def append(self, ckpt_path):
        self.ckpt_queue.append(ckpt_path)
        if len(self.ckpt_queue) > self.max_ckpt_num:
            ckpt_to_delete = self.ckpt_queue.popleft()
            os.remove(ckpt_to_delete)


<<<<<<< HEAD
def train(hyp, opt):
    set_seed()
    if opt.enable_modelarts:
        from src.modelarts import sync_data
        os.makedirs(opt.data_dir, exist_ok=True)
        sync_data(opt.data_url, opt.data_dir)
    rank, rank_size = opt.rank, opt.rank_size
    save_dir, epochs, batch_size, total_batch_size, weights, rank, freeze = \
        opt.save_dir, opt.epochs, opt.batch_size, opt.total_batch_size, opt.weights, opt.rank, opt.freeze

    with open(opt.data) as f:
        data_dict = yaml.load(f, Loader=yaml.SafeLoader)  # data dict
        data_dict['train'] = os.path.join(data_dict['root'], data_dict['train'])
        data_dict['val'] = os.path.join(data_dict['root'], data_dict['val'])
        data_dict['test'] = os.path.join(data_dict['root'], data_dict['test'])
    nc = 1 if opt.single_cls else int(data_dict['nc'])  # number of classes
    names = ['item'] if opt.single_cls and len(data_dict['names']) != 1 else data_dict['names']  # class names
    assert len(names) == nc, '%g names found for nc=%g dataset in %s' % (len(names), nc, opt.data)  # check

    if opt.enable_modelarts:
        data_dict['train'] = os.path.join(opt.data_dir, data_dict['train'])
        data_dict['val'] = os.path.join(opt.data_dir, data_dict['val'])
        data_dict['test'] = os.path.join(opt.data_dir, data_dict['test'])

    # Directories
    wdir = os.path.join(save_dir, "weights")
    os.makedirs(wdir, exist_ok=True)
    # Save run settings
    with open(os.path.join(save_dir, "hyp.yaml"), 'w') as f:
        yaml.dump(hyp, f, sort_keys=False)
    with open(os.path.join(save_dir, "opt.yaml"), 'w') as f:
        yaml.dump(vars(opt), f, sort_keys=False)
    if opt.enable_modelarts:
        sync_data(save_dir, opt.train_url)

    # Model
    sync_bn = opt.sync_bn and context.get_context("device_target") == "Ascend" and rank_size > 1
    model = Model(opt.cfg, ch=3, nc=nc, anchors=hyp.get('anchors'), sync_bn=sync_bn, opt=opt, hyp=hyp)  # create
    model.to_float(ms.float16)
    ema = EMA(model) if opt.ema else None

    pretrained = weights.endswith('.ckpt')
    resume_epoch = 0
    if pretrained:
        resume_epoch = load_checkpoint_to_yolo(model, weights, opt.resume)
        ema.clone_from_model()
        print("ema_weight not exist, default pretrain weight is currently used.")

    # Freeze
    freeze = [f'model.{x}.' for x in
              (freeze if len(freeze) > 1 else range(freeze[0]))]  # parameter names to freeze (full or partial)
    for n, p in model.parameters_and_names():
        if any(x in n for x in freeze):
            print('freezing %s' % n)
            p.requires_grad = False

    # Image sizes
    gs = max(int(model.stride.asnumpy().max()), 32)  # grid size (max stride)
    nl = model.model[-1].nl  # number of detection layers (used for scaling hyp['obj'])
    imgsz, imgsz_test = [check_img_size(x, gs) for x in opt.img_size]  # verify imgsz are gs-multiples
    train_path = data_dict['train']
    test_path = data_dict['val']
    train_epoch_size = 1 if opt.optimizer == "thor" else opt.epochs - resume_epoch
    dataloader, dataset, per_epoch_size = create_dataloader(train_path, imgsz, batch_size, gs, opt,
                                                            epoch_size=train_epoch_size,
                                                            hyp=hyp, augment=True, cache=opt.cache_images,
                                                            rect=opt.rect, rank_size=opt.rank_size, rank=opt.rank,
                                                            num_parallel_workers=12,
                                                            image_weights=opt.image_weights, quad=opt.quad,
                                                            prefix=colorstr('train: '), model_train=True)
    if opt.save_checkpoint or opt.run_eval:
        infer_model = copy.deepcopy(model) if opt.ema else model
        rect = False
        val_dataloader, val_dataset, _ = create_dataloader(test_path, imgsz, batch_size, gs, opt,
                                                           epoch_size=1, pad=0.5, rect=rect,
                                                           rank=rank if opt.distributed_eval else 0,
                                                           rank_size=rank_size if opt.distributed_eval else 1,
                                                           num_parallel_workers=4 if rank_size > 1 else 8,
                                                           shuffle=False,
                                                           drop_remainder=False,
                                                           prefix=colorstr(f'val: '))
    mlc = np.concatenate(dataset.labels, 0)[:, 0].max()  # max label class
    assert mlc < nc, 'Label class %g exceeds nc=%g in %s. Possible class labels are 0-%g' % (mlc, nc, opt.data, nc - 1)

    # Optimizer
    nbs = 64  # nominal batch size
    accumulate = max(round(nbs / total_batch_size), 1)  # accumulate loss before optimizing
    # accumulate = 1  # accumulate loss before optimizing

    hyp['weight_decay'] *= total_batch_size * accumulate / nbs  # scale weight_decay
    print(f"Scaled weight_decay = {hyp['weight_decay']}")

    pg0, pg1, pg2 = get_group_param(model)
    lr_pg0, lr_pg1, lr_pg2, momentum_pg, warmup_steps = get_lr(opt, hyp, per_epoch_size, resume_epoch)
    group_params = [
        {'params': pg0, 'lr': lr_pg0, 'weight_decay': hyp['weight_decay']},
        {'params': pg1, 'lr': lr_pg1, 'weight_decay': 0.0},
        {'params': pg2, 'lr': lr_pg2, 'weight_decay': 0.0}]
    print(f"optimizer loss scale is {opt.ms_optim_loss_scale}")
    if opt.optimizer == "sgd":
        optimizer = nn.SGD(group_params, learning_rate=hyp['lr0'], momentum=hyp['momentum'], nesterov=True,
                           loss_scale=opt.ms_optim_loss_scale)
    elif opt.optimizer == "momentum":
        optimizer = YoloMomentum(group_params, learning_rate=hyp['lr0'], momentum=momentum_pg, use_nesterov=True,
                                 loss_scale=opt.ms_optim_loss_scale)
    elif opt.optimizer == "adam":
        optimizer = nn.Adam(group_params, learning_rate=hyp['lr0'], beta1=hyp['momentum'], beta2=0.999,
                            loss_scale=opt.ms_optim_loss_scale)
    else:
        raise NotImplementedError

    # Model parameters
    hyp['box'] *= 3. / nl  # scale to layers
    hyp['cls'] *= nc / 80. * 3. / nl  # scale to classes and layers
    hyp['obj'] *= (imgsz / 640) ** 2 * 3. / nl  # scale to image size and layers
    hyp['label_smoothing'] = opt.label_smoothing
    model.nc = nc  # attach number of classes to model
    model.hyp = hyp  # attach hyperparameters to model
    model.gr = 1.0  # iou loss ratio (obj_loss = 1.0 or iou)
    model.class_weights = Tensor(labels_to_class_weights(dataset.labels, nc) * nc)  # attach class weights
    model.names = names

    # Build train process function
    # amp
    ms.amp.auto_mixed_precision(model, amp_level=opt.ms_amp_level)
    compute_loss = ComputeLoss(model)  # init loss class
    ms.amp.auto_mixed_precision(compute_loss, amp_level=opt.ms_amp_level)

    if opt.ms_loss_scaler == "dynamic":
        from mindspore.amp import DynamicLossScaler
        loss_scaler = DynamicLossScaler(2 ** 12, 2, 1000)
    elif opt.ms_loss_scaler == "static":
        from mindspore.amp import StaticLossScaler
        loss_scaler = StaticLossScaler(opt.ms_loss_scaler_value)
    else:
        loss_scaler = None

    if opt.ms_strategy == "StaticShape":
        train_step = create_train_network(model, compute_loss, ema, optimizer,
                                          loss_scaler=None, rank_size=opt.rank_size,
                                          sens=opt.ms_grad_sens, enable_clip_grad=hyp["enable_clip_grad"])
    else:
        raise NotImplementedError

    model.set_train(True)
    optimizer.set_train(True)
    best_map = 0.
    run_profiler_epoch = 2
    ema_ckpt_queue = CheckpointQueue(opt.max_ckpt_num)
    ckpt_queue = CheckpointQueue(opt.max_ckpt_num)

    data_size = dataloader.get_dataset_size()
    jit = True if opt.ms_mode.lower() == "graph" else False
    sink_process = ms.data_sink(train_step, dataloader, steps=data_size * epochs, sink_size=data_size, jit=jit)

    summary_dir = os.path.join(save_dir, opt.summary_dir, f"rank_{rank}")
    summary_interval = opt.summary_interval  # Unit: epoch
    steps_per_epoch = data_size
    with ms.SummaryRecord(summary_dir) if opt.summary else nullcontext() as summary_record:
        for cur_epoch in range(resume_epoch, epochs):
            cur_epoch = cur_epoch + 1
            start_train_time = time.time()
            loss = sink_process()
            end_train_time = time.time()
            print(f"Epoch {epochs - resume_epoch}/{cur_epoch}, step {data_size}, "
                  f"epoch time {((end_train_time - start_train_time) * 1000):.2f} ms, "
                  f"step time {((end_train_time - start_train_time) * 1000 / data_size):.2f} ms, "
                  f"loss: {loss.asnumpy() / opt.batch_size:.4f}, "
                  f"lbox loss: {train_step.network.lbox_loss.asnumpy():.4f}, "
                  f"lobj loss: {train_step.network.lobj_loss.asnumpy():.4f}, "
                  f"lcls loss: {train_step.network.lcls_loss.asnumpy():.4f}.", flush=True)

            if opt.profiler and (cur_epoch == run_profiler_epoch):
                break

            def is_save_epoch():
                return (cur_epoch >= opt.start_save_epoch) and (cur_epoch % opt.save_interval == 0)

            if opt.save_checkpoint and (rank % 8 == 0) and is_save_epoch():
                # Save Checkpoint
                model_name = os.path.basename(opt.cfg)[:-5]  # delete ".yaml"
                ckpt_path = os.path.join(wdir, f"{model_name}_{cur_epoch}.ckpt")
                ms.save_checkpoint(model, ckpt_path, append_dict={"epoch": cur_epoch})
                ckpt_queue.append(ckpt_path)
                if ema:
                    ema_ckpt_path = os.path.join(wdir, f"EMA_{model_name}_{cur_epoch}.ckpt")
                    append_dict = {"updates": ema.updates, "epoch": cur_epoch}
                    save_ema(ema, ema_ckpt_path, append_dict)
                    ema_ckpt_queue.append(ema_ckpt_path)
                    print("save ckpt path:", ema_ckpt_path, flush=True)
                if opt.enable_modelarts:
                    sync_data(ckpt_path, opt.train_url + "/weights/" + ckpt_path.split("/")[-1])
                    if ema:
                        sync_data(ema_ckpt_path, opt.train_url + "/weights/" + ema_ckpt_path.split("/")[-1])

            # Evaluation
            def is_eval_epoch():
                return cur_epoch == opt.eval_start_epoch or \
                       ((cur_epoch >= opt.eval_start_epoch) and (cur_epoch % opt.eval_epoch_interval) == 0)

            if opt.run_eval and is_eval_epoch():
                coco_result = val(opt, model, ema, infer_model, val_dataloader, val_dataset, cur_epoch=cur_epoch)
                mean_avg_precis = coco_result.get_map()
                if opt.summary and summary_record is not None:
                    summary_record.add_value('scalar', 'map', ms.Tensor(mean_avg_precis))
                    summary_record.record(cur_epoch * steps_per_epoch)
                if rank % 8 == 0:
                    model_name = Path(opt.cfg).stem  # delete ".yaml" suffix
                    map_str_path = os.path.join(wdir, f"{model_name}_{cur_epoch}_map.txt")
                    with open(map_str_path, 'w') as file:
                        file.write(f"COCO API:\n{coco_result.stats_str}\n")
                        if coco_result.category_stats_strs is not None:
                            for idx, category_str in enumerate(coco_result.category_stats_strs):
                                file.write(f"\nclass {names[idx]}:\n{category_str}\n")
                    if mean_avg_precis > best_map:
                        best_map = mean_avg_precis
                        print(f"[INFO] Best result: Best mAP [{best_map}] at epoch [{cur_epoch}]", flush=True)
                        # save the best checkpoint
                        ckpt_path = os.path.join(wdir, f"{model_name}_best.ckpt")
                        ms.save_checkpoint(model, ckpt_path, append_dict={"epoch": cur_epoch})
                        if ema:
                            ema_ckpt_path = os.path.join(wdir, f"EMA_{model_name}_best.ckpt")
                            append_dict = {"updates": ema.updates, "epoch": cur_epoch}
                            save_ema(ema, ema_ckpt_path, append_dict)
                        if opt.enable_modelarts:
                            sync_data(ckpt_path, opt.train_url + "/weights/" + ckpt_path.split("/")[-1])
                            if ema:
                                sync_data(ema_ckpt_path, opt.train_url + "/weights/" + ema_ckpt_path.split("/")[-1])

            if opt.summary and (cur_epoch % summary_interval == 0) and summary_record is not None:
                summary_record.add_value('scalar', 'loss', loss / opt.batch_size)
                summary_record.add_value('scalar', 'lbox', train_step.network.lbox_loss)
                summary_record.add_value('scalar', 'lobj', train_step.network.lobj_loss)
                summary_record.add_value('scalar', 'lcls', train_step.network.lcls_loss)
=======
class TrainManager:
    def __init__(self, hyp, opt):
        self.hyp = hyp
        self.opt = opt

        self.best_map = 0.
        self.data_cfg = None
        self.weight_dir = os.path.join(self.opt.save_dir, "weights")

    @staticmethod
    def _write_map_result(coco_result, map_str_path, names):
        with os.fdopen(os.open(map_str_path, WRITE_FLAGS, FILE_MODE), 'w') as file:
            file.write(f"COCO API:\n{coco_result.stats_str}\n")
            if coco_result.category_stats_strs is not None:
                for idx, category_str in enumerate(coco_result.category_stats_strs):
                    file.write(f"\nclass {names[idx]}:\n{category_str}\n")

    def train(self):
        set_seed()
        opt = self.opt
        hyp = self.hyp
        self._modelarts_sync(opt.data_url, opt.data_dir)

        self.data_cfg = self.get_data_cfg()
        num_cls = self.data_cfg['nc']

        # Directories
        os.makedirs(self.weight_dir, exist_ok=True)
        # Save run settings
        self.dump_cfg()
        self._modelarts_sync(opt.save_dir, opt.train_url)

        # Model
        sync_bn = opt.sync_bn and context.get_context("device_target") == "Ascend" and opt.rank_size > 1
        # Create Model
        model = Model(opt.cfg, ch=3, nc=num_cls, anchors=hyp.get('anchors'), sync_bn=sync_bn, opt=opt, hyp=hyp)
        model.to_float(ms.float16)
        ema = EMA(model) if opt.ema else None

        pretrained = opt.weights.endswith('.ckpt')
        resume_epoch = 0
        if pretrained:
            resume_epoch = load_checkpoint_to_yolo(model, opt.weights, opt.resume)
            ema.clone_from_model()
            LOGGER.warning("ema_weight not exist, default pretrain weight is currently used.")

        # Freeze
        model = self.freeze_layer(model)

        # Image sizes
        gs = max(int(model.stride.asnumpy().max()), 32)  # grid size (max stride)
        nl = model.model[-1].nl  # number of detection layers (used for scaling hyp['obj'])
        imgsz, _ = [check_img_size(x, gs) for x in opt.img_size]  # verify imgsz are gs-multiples
        train_epoch_size = 1 if opt.optimizer == "thor" else opt.epochs - resume_epoch
        dataloader, dataset, per_epoch_size = self.get_dataset(model, train_epoch_size, mode="train")
        infer_model, val_dataloader, val_dataset = None, None, None
        if opt.save_checkpoint or opt.run_eval:
            infer_model = copy.deepcopy(model) if opt.ema else model
            val_dataloader, val_dataset, _ = self.get_dataset(model, epoch_size=1, mode="val")
        mlc = np.concatenate(dataset.labels, 0)[:, 0].max()  # max label class
        assert mlc < num_cls, 'Label class %g exceeds nc=%g in %s. Possible class labels are 0-%g'\
                              % (mlc, num_cls, opt.data, num_cls - 1)

        # Optimizer
        nbs = 64  # nominal batch size
        accumulate = max(round(nbs / opt.total_batch_size), 1)  # accumulate loss before optimizing
        hyp['weight_decay'] *= opt.total_batch_size * accumulate / nbs  # scale weight_decay
        LOGGER.info(f"Scaled weight_decay = {hyp['weight_decay']}")
        optimizer = self.get_optimizer(model, per_epoch_size, resume_epoch)

        # Model parameters
        model = self._configure_model_params(dataset, imgsz, model, nl)

        # Build train process function
        # amp
        ms.amp.auto_mixed_precision(model, amp_level=opt.ms_amp_level)
        compute_loss = ComputeLoss(model)  # init loss class
        ms.amp.auto_mixed_precision(compute_loss, amp_level=opt.ms_amp_level)
        train_step = self.get_train_step(compute_loss, ema, model, optimizer, imgsz=imgsz, gs=gs)
        model.set_train(True)
        optimizer.set_train(True)
        run_profiler_epoch = 2
        ema_ckpt_queue = CheckpointQueue(opt.max_ckpt_num)
        ckpt_queue = CheckpointQueue(opt.max_ckpt_num)

        data_size = dataloader.get_dataset_size()
        jit = opt.ms_mode.lower() == "graph"
        sink_process = ms.data_sink(train_step, dataloader, steps=data_size * opt.epochs, sink_size=data_size, jit=jit)

        summary_dir = os.path.join(opt.save_dir, opt.summary_dir, f"rank_{opt.rank}")
        steps_per_epoch = data_size
        with ms.SummaryRecord(summary_dir) if opt.summary else nullcontext() as summary_record:
            for cur_epoch in range(resume_epoch, opt.epochs):
                cur_epoch = cur_epoch + 1
                start_train_time = time.time()
                loss = sink_process()
                end_train_time = time.time()
                step_time = end_train_time - start_train_time
                LOGGER.info(f"Epoch {opt.epochs - resume_epoch}/{cur_epoch}, step {data_size}, "
                            f"epoch time {step_time * 1000:.2f} ms, "
                            f"step time {step_time * 1000 / data_size:.2f} ms, "
                            f"loss: {loss.asnumpy() / opt.batch_size:.4f}, "
                            f"lbox loss: {train_step.network.lbox_loss.asnumpy():.4f}, "
                            f"lobj loss: {train_step.network.lobj_loss.asnumpy():.4f}, "
                            f"lcls loss: {train_step.network.lcls_loss.asnumpy():.4f}.")
                self.summarize_loss(cur_epoch, loss, steps_per_epoch, summary_record, train_step)
                if opt.profiler and (cur_epoch == run_profiler_epoch):
                    break
                self.save_ckpt(ckpt_queue, cur_epoch, ema, ema_ckpt_queue, model)
                self.run_eval(cur_epoch, ema, infer_model, model, steps_per_epoch, summary_record, val_dataloader,
                              val_dataset)
        return 0

    def dump_cfg(self):
        if self.opt.rank != 0:
            return
        save_dir = self.opt.save_dir
        # with open(os.path.join(save_dir, "hyp.yaml"), 'w') as f:
        with os.fdopen(os.open(os.path.join(save_dir, "hyp.yaml"), WRITE_FLAGS, FILE_MODE), 'w') as f:
            yaml.dump(self.hyp, f, sort_keys=False)
        # with open(os.path.join(save_dir, "opt.yaml"), 'w') as f:
        with os.fdopen(os.open(os.path.join(save_dir, "opt.yaml"), WRITE_FLAGS, FILE_MODE), 'w') as f:
            yaml.dump(vars(self.opt), f, sort_keys=False)

    def run_eval(self, cur_epoch, ema, infer_model, model, steps_per_epoch, summary_record, val_dataloader,
                 val_dataset):
        opt = self.opt

        # Evaluation
        def is_eval_epoch():
            if cur_epoch == opt.eval_start_epoch:
                return True
            if (cur_epoch > opt.eval_start_epoch) and (cur_epoch % opt.eval_epoch_interval) == 0:
                return True
            return False

        if opt.run_eval and is_eval_epoch():
            coco_result = val(opt, model, ema, infer_model, val_dataloader, val_dataset, cur_epoch=cur_epoch)
            if opt.summary:
                summary_record.add_value('scalar', 'map', ms.Tensor(coco_result.get_map()))
>>>>>>> c4377105
                summary_record.record(cur_epoch * steps_per_epoch)
            self.save_eval_results(coco_result, cur_epoch, ema, model)

    def save_ckpt(self, ckpt_queue, cur_epoch, ema, ema_ckpt_queue, model):
        opt = self.opt

        def is_save_epoch():
            return (cur_epoch >= opt.start_save_epoch) and (cur_epoch % opt.save_interval == 0)

        if opt.save_checkpoint and (opt.rank % 8 == 0) and is_save_epoch():
            # Save Checkpoint
            model_name = os.path.basename(opt.cfg)[:-5]  # delete ".yaml"
            ckpt_path = os.path.join(self.weight_dir, f"{model_name}_{cur_epoch}.ckpt")
            ms.save_checkpoint(model, ckpt_path, append_dict={"epoch": cur_epoch})
            ckpt_queue.append(ckpt_path)
            self._modelarts_sync(ckpt_path, opt.train_url + "/weights/" + ckpt_path.split("/")[-1])
            if ema:
                ema_ckpt_path = os.path.join(self.weight_dir, f"EMA_{model_name}_{cur_epoch}.ckpt")
                append_dict = {"updates": ema.updates, "epoch": cur_epoch}
                save_ema(ema, ema_ckpt_path, append_dict)
                ema_ckpt_queue.append(ema_ckpt_path)
                LOGGER.info(f"Save ckpt path: {ema_ckpt_path}")
                self._modelarts_sync(ema_ckpt_path, opt.train_url + "/weights/" + ema_ckpt_path.split("/")[-1])

    def get_dataset(self, model, epoch_size, mode="train"):
        opt = self.opt
        gs = max(int(model.stride.asnumpy().max()), 32)  # grid size (max stride)
        imgsz, _ = [check_img_size(x, gs) for x in opt.img_size]  # verify imgsz are gs-multiples

        if mode == "train":
            train_path = self.data_cfg["train"]
            dataloader, dataset, per_epoch_size = create_dataloader(train_path, imgsz, opt.batch_size, gs, opt,
                                                                    epoch_size=epoch_size,
                                                                    hyp=self.hyp, augment=True, cache=opt.cache_images,
                                                                    rect=opt.rect, rank_size=opt.rank_size,
                                                                    rank=opt.rank, num_parallel_workers=12,
                                                                    image_weights=opt.image_weights, quad=opt.quad,
                                                                    prefix=colorstr('train: '), model_train=True)
            return dataloader, dataset, per_epoch_size
        # val
        rect = False
        test_path = self.data_cfg["val"]
        num_parallel_workers = 4 if opt.rank_size > 1 else 8
        val_dataloader, val_dataset, val_per_epoch_size = create_dataloader(test_path, imgsz, opt.batch_size, gs,
                                                                            opt, epoch_size=epoch_size, pad=0.5,
                                                                            rect=rect, rank=opt.rank,
                                                                            rank_size=opt.rank_size,
                                                                            num_parallel_workers=num_parallel_workers,
                                                                            shuffle=False,
                                                                            drop_remainder=False,
                                                                            prefix=colorstr('val: '))
        return val_dataloader, val_dataset, val_per_epoch_size

    def summarize_loss(self, cur_epoch, loss, steps_per_epoch, summary_record, train_step):
        if not self.opt.summary or (cur_epoch % self.opt.summary_interval == 0):
            return
        summary_record.add_value('scalar', 'loss', loss / self.opt.batch_size)
        summary_record.add_value('scalar', 'lbox', train_step.network.lbox_loss)
        summary_record.add_value('scalar', 'lobj', train_step.network.lobj_loss)
        summary_record.add_value('scalar', 'lcls', train_step.network.lcls_loss)
        summary_record.record(cur_epoch * steps_per_epoch)

    def get_data_cfg(self):
        opt = self.opt
        with open(opt.data) as f:
            data_dict = yaml.load(f, Loader=yaml.SafeLoader)  # data dict
        if opt.enable_modelarts:
            data_dict['root'] = opt.data_dir
        data_dict = process_dataset_cfg(data_dict)
        nc = 1 if opt.single_cls else int(data_dict['nc'])  # number of classes
        names = ['item'] if opt.single_cls and len(data_dict['names']) != 1 else data_dict['names']  # class names
        assert len(names) == nc, '%g names found for nc=%g dataset in %s' % (len(names), nc, opt.data)  # check
        data_dict['names'] = names
        data_dict['nc'] = nc
        return data_dict

    def save_eval_results(self, coco_result, cur_epoch, ema, model):
        opt = self.opt
        cls_names = self.data_cfg['names']
        if opt.rank % 8 != 0:
            return
        model_name = Path(opt.cfg).stem  # delete ".yaml" suffix
        map_str_path = os.path.join(self.weight_dir, f"{model_name}_{cur_epoch}_map.txt")
        self._write_map_result(coco_result, map_str_path, cls_names)
        cur_map = coco_result.get_map()
        if cur_map > self.best_map:
            self.best_map = cur_map
            LOGGER.info(f"Best result: Best mAP [{self.best_map}] at epoch [{cur_epoch}]")
            # save the best checkpoint
            ckpt_path = os.path.join(self.weight_dir, f"{model_name}_best.ckpt")
            ms.save_checkpoint(model, ckpt_path, append_dict={"epoch": cur_epoch})
            self._modelarts_sync(ckpt_path, opt.train_url + "/weights/" + ckpt_path.split("/")[-1])
            if ema:
                ema_ckpt_path = os.path.join(self.weight_dir, f"EMA_{model_name}_best.ckpt")
                append_dict = {"updates": ema.updates, "epoch": cur_epoch}
                save_ema(ema, ema_ckpt_path, append_dict)
                self._modelarts_sync(ema_ckpt_path,
                                     opt.train_url + "/weights/" + ema_ckpt_path.split("/")[-1])

    def get_train_step(self, compute_loss, ema, model, optimizer, gs, imgsz):
        if self.opt.ms_strategy == "StaticShape":
            train_step = create_train_network(model, compute_loss, ema, optimizer,
                                              loss_scaler=None, sens=self.opt.ms_grad_sens, opt=self.opt,
                                              enable_clip_grad=self.hyp["enable_clip_grad"],
                                              gs=gs, imgsz=imgsz)
        else:
            raise NotImplementedError
        return train_step

    def get_loss_scaler(self):
        opt = self.opt
        if opt.ms_loss_scaler == "dynamic":
            from mindspore.amp import DynamicLossScaler
            loss_scaler = DynamicLossScaler(2 ** 12, 2, 1000)
        elif opt.ms_loss_scaler == "static":
            from mindspore.amp import StaticLossScaler
            loss_scaler = StaticLossScaler(opt.ms_loss_scaler_value)
        else:
            loss_scaler = None
        return loss_scaler

    def get_optimizer(self, model, per_epoch_size, resume_epoch):
        opt = self.opt
        hyp = self.hyp
        pg0, pg1, pg2 = get_group_param(model)
        lr_pg0, lr_pg1, lr_pg2, momentum_pg, _ = get_lr(opt, hyp, per_epoch_size, resume_epoch)
        group_params = [
            {'params': pg0, 'lr': lr_pg0, 'weight_decay': hyp['weight_decay']},
            {'params': pg1, 'lr': lr_pg1, 'weight_decay': 0.0},
            {'params': pg2, 'lr': lr_pg2, 'weight_decay': 0.0}]
        LOGGER.info(f"optimizer loss scale is {opt.ms_optim_loss_scale}")
        if opt.optimizer == "sgd":
            optimizer = nn.SGD(group_params, learning_rate=hyp['lr0'], momentum=hyp['momentum'], nesterov=True,
                               loss_scale=opt.ms_optim_loss_scale)
        elif opt.optimizer == "momentum":
            optimizer = YoloMomentum(group_params, learning_rate=hyp['lr0'], momentum=momentum_pg, use_nesterov=True,
                                     loss_scale=opt.ms_optim_loss_scale)
        elif opt.optimizer == "adam":
            optimizer = nn.Adam(group_params, learning_rate=hyp['lr0'], beta1=hyp['momentum'], beta2=0.999,
                                loss_scale=opt.ms_optim_loss_scale)
        else:
            raise NotImplementedError
        return optimizer

    def freeze_layer(self, model):
        freeze = self.opt.freeze
        # parameter names to freeze (full or partial)
        freeze = freeze if len(freeze) > 1 else range(freeze[0])
        freeze = [f'model.{x}.' for x in freeze]
        for n, p in model.parameters_and_names():
            if any(x in n for x in freeze):
                LOGGER.info(f'freezing {n}')
                p.requires_grad = False
        return model

    def _modelarts_sync(self, src_dir, dst_dir):
        if not self.opt.enable_modelarts:
            return
        from src.modelarts import sync_data
        os.makedirs(dst_dir, exist_ok=True)
        sync_data(src_dir, dst_dir)

    def _configure_model_params(self, dataset, imgsz, model, nl):
        hyp = self.hyp
        opt = self.opt
        num_cls = self.data_cfg['nc']
        cls_names = self.data_cfg['names']
        hyp['box'] *= 3. / nl  # scale to layers
        hyp['cls'] *= num_cls / 80. * 3. / nl  # scale to classes and layers
        hyp['obj'] *= (imgsz / 640) ** 2 * 3. / nl  # scale to image size and layers
        hyp['label_smoothing'] = opt.label_smoothing
        model.nc = num_cls  # attach number of classes to model
        model.hyp = hyp  # attach hyperparameters to model
        model.gr = 1.0  # iou loss ratio (obj_loss = 1.0 or iou)
        model.class_weights = Tensor(labels_to_class_weights(dataset.labels, num_cls) * num_cls)  # attach class weights
        model.names = cls_names
        return model


def main():
    parser = get_args_train()
    opt = parser.parse_args()
    opt.save_json |= opt.data.endswith('coco.yaml')
    opt.data, opt.cfg, opt.hyp = check_file(opt.data), check_file(opt.cfg), check_file(opt.hyp)  # check files
    assert not empty(opt.cfg) or not empty(opt.weights), 'either --cfg or --weights must be specified'
    opt.img_size.extend([opt.img_size[-1]] * (2 - len(opt.img_size)))  # extend to 2 sizes (train, test)
    opt.name = 'evolve' if opt.evolve else opt.name
    opt.save_dir = increment_path(Path(opt.project) / opt.name, exist_ok=opt.exist_ok | opt.evolve)  # increment run

    ms_mode = context.GRAPH_MODE if opt.ms_mode == "graph" else context.PYNATIVE_MODE
    context.set_context(mode=ms_mode, device_target=opt.device_target, save_graphs=False)
    if opt.device_target == "Ascend":
        device_id = int(os.getenv('DEVICE_ID', "0"))
        context.set_context(device_id=device_id)
    # Distribute Train
    rank, rank_size, parallel_mode = 0, 1, ParallelMode.STAND_ALONE
    if opt.distributed_train:
        init()
        rank, rank_size, parallel_mode = get_rank(), get_group_size(), ParallelMode.DATA_PARALLEL
        context.set_auto_parallel_context(parallel_mode=parallel_mode, gradients_mean=True, device_num=rank_size,
                                          all_reduce_fusion_config=[10, 70, 130, 190, 250, 310])

    opt.rank, opt.rank_size = rank, rank_size
    opt.total_batch_size = opt.batch_size * opt.rank_size

    # Hyperparameters
    with open(opt.hyp) as f:
        hyp = yaml.load(f, Loader=yaml.SafeLoader)  # load hyps
    # Train
    profiler = None
    if opt.profiler:
        profiler = Profiler()

    if not opt.evolve:
        LOGGER.info(f"OPT: {opt}")
        train_manager = TrainManager(hyp, opt)
        train_manager.train()
    else:
        raise NotImplementedError("Not support evolve train")

    if opt.profiler:
        profiler.analyse()


if __name__ == '__main__':
    main()<|MERGE_RESOLUTION|>--- conflicted
+++ resolved
@@ -54,7 +54,6 @@
 
 # ----------------------------------------------------------------------------------------------------
 def detect_overflow(epoch, cur_step, grads):
-    # for i in range(len(grads)):
     for i, grad in enumerate(grads):
         tmp = grad.asnumpy()
         if np.isinf(tmp).any() or np.isnan(tmp).any():
@@ -182,242 +181,6 @@
             os.remove(ckpt_to_delete)
 
 
-<<<<<<< HEAD
-def train(hyp, opt):
-    set_seed()
-    if opt.enable_modelarts:
-        from src.modelarts import sync_data
-        os.makedirs(opt.data_dir, exist_ok=True)
-        sync_data(opt.data_url, opt.data_dir)
-    rank, rank_size = opt.rank, opt.rank_size
-    save_dir, epochs, batch_size, total_batch_size, weights, rank, freeze = \
-        opt.save_dir, opt.epochs, opt.batch_size, opt.total_batch_size, opt.weights, opt.rank, opt.freeze
-
-    with open(opt.data) as f:
-        data_dict = yaml.load(f, Loader=yaml.SafeLoader)  # data dict
-        data_dict['train'] = os.path.join(data_dict['root'], data_dict['train'])
-        data_dict['val'] = os.path.join(data_dict['root'], data_dict['val'])
-        data_dict['test'] = os.path.join(data_dict['root'], data_dict['test'])
-    nc = 1 if opt.single_cls else int(data_dict['nc'])  # number of classes
-    names = ['item'] if opt.single_cls and len(data_dict['names']) != 1 else data_dict['names']  # class names
-    assert len(names) == nc, '%g names found for nc=%g dataset in %s' % (len(names), nc, opt.data)  # check
-
-    if opt.enable_modelarts:
-        data_dict['train'] = os.path.join(opt.data_dir, data_dict['train'])
-        data_dict['val'] = os.path.join(opt.data_dir, data_dict['val'])
-        data_dict['test'] = os.path.join(opt.data_dir, data_dict['test'])
-
-    # Directories
-    wdir = os.path.join(save_dir, "weights")
-    os.makedirs(wdir, exist_ok=True)
-    # Save run settings
-    with open(os.path.join(save_dir, "hyp.yaml"), 'w') as f:
-        yaml.dump(hyp, f, sort_keys=False)
-    with open(os.path.join(save_dir, "opt.yaml"), 'w') as f:
-        yaml.dump(vars(opt), f, sort_keys=False)
-    if opt.enable_modelarts:
-        sync_data(save_dir, opt.train_url)
-
-    # Model
-    sync_bn = opt.sync_bn and context.get_context("device_target") == "Ascend" and rank_size > 1
-    model = Model(opt.cfg, ch=3, nc=nc, anchors=hyp.get('anchors'), sync_bn=sync_bn, opt=opt, hyp=hyp)  # create
-    model.to_float(ms.float16)
-    ema = EMA(model) if opt.ema else None
-
-    pretrained = weights.endswith('.ckpt')
-    resume_epoch = 0
-    if pretrained:
-        resume_epoch = load_checkpoint_to_yolo(model, weights, opt.resume)
-        ema.clone_from_model()
-        print("ema_weight not exist, default pretrain weight is currently used.")
-
-    # Freeze
-    freeze = [f'model.{x}.' for x in
-              (freeze if len(freeze) > 1 else range(freeze[0]))]  # parameter names to freeze (full or partial)
-    for n, p in model.parameters_and_names():
-        if any(x in n for x in freeze):
-            print('freezing %s' % n)
-            p.requires_grad = False
-
-    # Image sizes
-    gs = max(int(model.stride.asnumpy().max()), 32)  # grid size (max stride)
-    nl = model.model[-1].nl  # number of detection layers (used for scaling hyp['obj'])
-    imgsz, imgsz_test = [check_img_size(x, gs) for x in opt.img_size]  # verify imgsz are gs-multiples
-    train_path = data_dict['train']
-    test_path = data_dict['val']
-    train_epoch_size = 1 if opt.optimizer == "thor" else opt.epochs - resume_epoch
-    dataloader, dataset, per_epoch_size = create_dataloader(train_path, imgsz, batch_size, gs, opt,
-                                                            epoch_size=train_epoch_size,
-                                                            hyp=hyp, augment=True, cache=opt.cache_images,
-                                                            rect=opt.rect, rank_size=opt.rank_size, rank=opt.rank,
-                                                            num_parallel_workers=12,
-                                                            image_weights=opt.image_weights, quad=opt.quad,
-                                                            prefix=colorstr('train: '), model_train=True)
-    if opt.save_checkpoint or opt.run_eval:
-        infer_model = copy.deepcopy(model) if opt.ema else model
-        rect = False
-        val_dataloader, val_dataset, _ = create_dataloader(test_path, imgsz, batch_size, gs, opt,
-                                                           epoch_size=1, pad=0.5, rect=rect,
-                                                           rank=rank if opt.distributed_eval else 0,
-                                                           rank_size=rank_size if opt.distributed_eval else 1,
-                                                           num_parallel_workers=4 if rank_size > 1 else 8,
-                                                           shuffle=False,
-                                                           drop_remainder=False,
-                                                           prefix=colorstr(f'val: '))
-    mlc = np.concatenate(dataset.labels, 0)[:, 0].max()  # max label class
-    assert mlc < nc, 'Label class %g exceeds nc=%g in %s. Possible class labels are 0-%g' % (mlc, nc, opt.data, nc - 1)
-
-    # Optimizer
-    nbs = 64  # nominal batch size
-    accumulate = max(round(nbs / total_batch_size), 1)  # accumulate loss before optimizing
-    # accumulate = 1  # accumulate loss before optimizing
-
-    hyp['weight_decay'] *= total_batch_size * accumulate / nbs  # scale weight_decay
-    print(f"Scaled weight_decay = {hyp['weight_decay']}")
-
-    pg0, pg1, pg2 = get_group_param(model)
-    lr_pg0, lr_pg1, lr_pg2, momentum_pg, warmup_steps = get_lr(opt, hyp, per_epoch_size, resume_epoch)
-    group_params = [
-        {'params': pg0, 'lr': lr_pg0, 'weight_decay': hyp['weight_decay']},
-        {'params': pg1, 'lr': lr_pg1, 'weight_decay': 0.0},
-        {'params': pg2, 'lr': lr_pg2, 'weight_decay': 0.0}]
-    print(f"optimizer loss scale is {opt.ms_optim_loss_scale}")
-    if opt.optimizer == "sgd":
-        optimizer = nn.SGD(group_params, learning_rate=hyp['lr0'], momentum=hyp['momentum'], nesterov=True,
-                           loss_scale=opt.ms_optim_loss_scale)
-    elif opt.optimizer == "momentum":
-        optimizer = YoloMomentum(group_params, learning_rate=hyp['lr0'], momentum=momentum_pg, use_nesterov=True,
-                                 loss_scale=opt.ms_optim_loss_scale)
-    elif opt.optimizer == "adam":
-        optimizer = nn.Adam(group_params, learning_rate=hyp['lr0'], beta1=hyp['momentum'], beta2=0.999,
-                            loss_scale=opt.ms_optim_loss_scale)
-    else:
-        raise NotImplementedError
-
-    # Model parameters
-    hyp['box'] *= 3. / nl  # scale to layers
-    hyp['cls'] *= nc / 80. * 3. / nl  # scale to classes and layers
-    hyp['obj'] *= (imgsz / 640) ** 2 * 3. / nl  # scale to image size and layers
-    hyp['label_smoothing'] = opt.label_smoothing
-    model.nc = nc  # attach number of classes to model
-    model.hyp = hyp  # attach hyperparameters to model
-    model.gr = 1.0  # iou loss ratio (obj_loss = 1.0 or iou)
-    model.class_weights = Tensor(labels_to_class_weights(dataset.labels, nc) * nc)  # attach class weights
-    model.names = names
-
-    # Build train process function
-    # amp
-    ms.amp.auto_mixed_precision(model, amp_level=opt.ms_amp_level)
-    compute_loss = ComputeLoss(model)  # init loss class
-    ms.amp.auto_mixed_precision(compute_loss, amp_level=opt.ms_amp_level)
-
-    if opt.ms_loss_scaler == "dynamic":
-        from mindspore.amp import DynamicLossScaler
-        loss_scaler = DynamicLossScaler(2 ** 12, 2, 1000)
-    elif opt.ms_loss_scaler == "static":
-        from mindspore.amp import StaticLossScaler
-        loss_scaler = StaticLossScaler(opt.ms_loss_scaler_value)
-    else:
-        loss_scaler = None
-
-    if opt.ms_strategy == "StaticShape":
-        train_step = create_train_network(model, compute_loss, ema, optimizer,
-                                          loss_scaler=None, rank_size=opt.rank_size,
-                                          sens=opt.ms_grad_sens, enable_clip_grad=hyp["enable_clip_grad"])
-    else:
-        raise NotImplementedError
-
-    model.set_train(True)
-    optimizer.set_train(True)
-    best_map = 0.
-    run_profiler_epoch = 2
-    ema_ckpt_queue = CheckpointQueue(opt.max_ckpt_num)
-    ckpt_queue = CheckpointQueue(opt.max_ckpt_num)
-
-    data_size = dataloader.get_dataset_size()
-    jit = True if opt.ms_mode.lower() == "graph" else False
-    sink_process = ms.data_sink(train_step, dataloader, steps=data_size * epochs, sink_size=data_size, jit=jit)
-
-    summary_dir = os.path.join(save_dir, opt.summary_dir, f"rank_{rank}")
-    summary_interval = opt.summary_interval  # Unit: epoch
-    steps_per_epoch = data_size
-    with ms.SummaryRecord(summary_dir) if opt.summary else nullcontext() as summary_record:
-        for cur_epoch in range(resume_epoch, epochs):
-            cur_epoch = cur_epoch + 1
-            start_train_time = time.time()
-            loss = sink_process()
-            end_train_time = time.time()
-            print(f"Epoch {epochs - resume_epoch}/{cur_epoch}, step {data_size}, "
-                  f"epoch time {((end_train_time - start_train_time) * 1000):.2f} ms, "
-                  f"step time {((end_train_time - start_train_time) * 1000 / data_size):.2f} ms, "
-                  f"loss: {loss.asnumpy() / opt.batch_size:.4f}, "
-                  f"lbox loss: {train_step.network.lbox_loss.asnumpy():.4f}, "
-                  f"lobj loss: {train_step.network.lobj_loss.asnumpy():.4f}, "
-                  f"lcls loss: {train_step.network.lcls_loss.asnumpy():.4f}.", flush=True)
-
-            if opt.profiler and (cur_epoch == run_profiler_epoch):
-                break
-
-            def is_save_epoch():
-                return (cur_epoch >= opt.start_save_epoch) and (cur_epoch % opt.save_interval == 0)
-
-            if opt.save_checkpoint and (rank % 8 == 0) and is_save_epoch():
-                # Save Checkpoint
-                model_name = os.path.basename(opt.cfg)[:-5]  # delete ".yaml"
-                ckpt_path = os.path.join(wdir, f"{model_name}_{cur_epoch}.ckpt")
-                ms.save_checkpoint(model, ckpt_path, append_dict={"epoch": cur_epoch})
-                ckpt_queue.append(ckpt_path)
-                if ema:
-                    ema_ckpt_path = os.path.join(wdir, f"EMA_{model_name}_{cur_epoch}.ckpt")
-                    append_dict = {"updates": ema.updates, "epoch": cur_epoch}
-                    save_ema(ema, ema_ckpt_path, append_dict)
-                    ema_ckpt_queue.append(ema_ckpt_path)
-                    print("save ckpt path:", ema_ckpt_path, flush=True)
-                if opt.enable_modelarts:
-                    sync_data(ckpt_path, opt.train_url + "/weights/" + ckpt_path.split("/")[-1])
-                    if ema:
-                        sync_data(ema_ckpt_path, opt.train_url + "/weights/" + ema_ckpt_path.split("/")[-1])
-
-            # Evaluation
-            def is_eval_epoch():
-                return cur_epoch == opt.eval_start_epoch or \
-                       ((cur_epoch >= opt.eval_start_epoch) and (cur_epoch % opt.eval_epoch_interval) == 0)
-
-            if opt.run_eval and is_eval_epoch():
-                coco_result = val(opt, model, ema, infer_model, val_dataloader, val_dataset, cur_epoch=cur_epoch)
-                mean_avg_precis = coco_result.get_map()
-                if opt.summary and summary_record is not None:
-                    summary_record.add_value('scalar', 'map', ms.Tensor(mean_avg_precis))
-                    summary_record.record(cur_epoch * steps_per_epoch)
-                if rank % 8 == 0:
-                    model_name = Path(opt.cfg).stem  # delete ".yaml" suffix
-                    map_str_path = os.path.join(wdir, f"{model_name}_{cur_epoch}_map.txt")
-                    with open(map_str_path, 'w') as file:
-                        file.write(f"COCO API:\n{coco_result.stats_str}\n")
-                        if coco_result.category_stats_strs is not None:
-                            for idx, category_str in enumerate(coco_result.category_stats_strs):
-                                file.write(f"\nclass {names[idx]}:\n{category_str}\n")
-                    if mean_avg_precis > best_map:
-                        best_map = mean_avg_precis
-                        print(f"[INFO] Best result: Best mAP [{best_map}] at epoch [{cur_epoch}]", flush=True)
-                        # save the best checkpoint
-                        ckpt_path = os.path.join(wdir, f"{model_name}_best.ckpt")
-                        ms.save_checkpoint(model, ckpt_path, append_dict={"epoch": cur_epoch})
-                        if ema:
-                            ema_ckpt_path = os.path.join(wdir, f"EMA_{model_name}_best.ckpt")
-                            append_dict = {"updates": ema.updates, "epoch": cur_epoch}
-                            save_ema(ema, ema_ckpt_path, append_dict)
-                        if opt.enable_modelarts:
-                            sync_data(ckpt_path, opt.train_url + "/weights/" + ckpt_path.split("/")[-1])
-                            if ema:
-                                sync_data(ema_ckpt_path, opt.train_url + "/weights/" + ema_ckpt_path.split("/")[-1])
-
-            if opt.summary and (cur_epoch % summary_interval == 0) and summary_record is not None:
-                summary_record.add_value('scalar', 'loss', loss / opt.batch_size)
-                summary_record.add_value('scalar', 'lbox', train_step.network.lbox_loss)
-                summary_record.add_value('scalar', 'lobj', train_step.network.lobj_loss)
-                summary_record.add_value('scalar', 'lcls', train_step.network.lcls_loss)
-=======
 class TrainManager:
     def __init__(self, hyp, opt):
         self.hyp = hyp
@@ -558,7 +321,6 @@
             coco_result = val(opt, model, ema, infer_model, val_dataloader, val_dataset, cur_epoch=cur_epoch)
             if opt.summary:
                 summary_record.add_value('scalar', 'map', ms.Tensor(coco_result.get_map()))
->>>>>>> c4377105
                 summary_record.record(cur_epoch * steps_per_epoch)
             self.save_eval_results(coco_result, cur_epoch, ema, model)
 
